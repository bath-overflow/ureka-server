[project]
name = "server"
version = "0.1.0"
description = "Add your description here"
readme = "README.md"
requires-python = ">=3.12"
dependencies = [
    "asyncpg>=0.30.0",
    "chromadb>=0.6.3",
    "fastapi>=0.115.12",
    "langchain>=0.3.23",
    "langchain-chroma>=0.2.3",
    "langchain-community>=0.3.21",
    "langchain-google-genai>=2.1.3",
    "langchain-openai>=0.3.14",
    "langchain-text-splitters>=0.3.8",
    "langgraph>=0.3.34",
    "minio>=7.2.15",
<<<<<<< HEAD
    "pypdf>=5.4.0",
=======
    "pymongo>=4.12.1",
>>>>>>> 88eea8af
    "python-multipart>=0.0.20",
    "uvicorn>=0.34.1",
]


[tool.black]
line-length = 88
target-version = ["py310"]

[tool.isort]
profile = "black"

[dependency-groups]
dev = [
    "aiosqlite>=0.21.0",
    "langchain-huggingface>=0.1.2",
    "langgraph-checkpoint-sqlite>=2.0.7",
    "pre-commit>=4.2.0",
    "pytest>=8.3.5",
]<|MERGE_RESOLUTION|>--- conflicted
+++ resolved
@@ -16,11 +16,8 @@
     "langchain-text-splitters>=0.3.8",
     "langgraph>=0.3.34",
     "minio>=7.2.15",
-<<<<<<< HEAD
+    "pymongo>=4.12.1",
     "pypdf>=5.4.0",
-=======
-    "pymongo>=4.12.1",
->>>>>>> 88eea8af
     "python-multipart>=0.0.20",
     "uvicorn>=0.34.1",
 ]
